<<<<<<< HEAD
# Polaris Cloud Validator (NETUID 49)
=======
# **Polaris Compute Subnet Validator (NETUID 49)**
>>>>>>> 7819ecb9

Welcome to the **Polaris Compute Subnet** repository! This project is part of the decentralized AI ecosystem powered by **Bittensor**, where **miners** provide compute resources and **validators** ensure the integrity and reliability of the network.


<<<<<<< HEAD
## About Polaris Cloud Subnet

![subentflow](https://github.com/user-attachments/assets/0f009ad7-2e41-4e0b-ab3c-64d0c146fdc7)

The **Polaris Cloud Subnet** (NetUID 49) is designed to provide an efficient, secure, and decentralized platform for both **miners** and **validators**:
- **Miners** contribute compute resources, which are tracked and scored based on the number of compute hours provided and uptime.
- **Validators** ensure network security and reliability by maintaining ledger integrity and rewarding miners based on their contributions.
=======
## **About the Polaris Compute Subnet**
The **Polaris Compute Subnet** (NetUID 49) provides an efficient, secure, and decentralized platform for both **miners** and **validators**:
- **Miners** contribute compute resources, which are **tracked and scored** based on quality and duration.
- **Validators** ensure **network security and reliability** by maintaining ledger integrity and rewarding miners based on their contributions.
>>>>>>> 7819ecb9

> **Note**: This guide assumes basic familiarity with **Bittensor subnets** and blockchain-based systems.

## System Requirements

<<<<<<< HEAD
To run a validator node on the **Polaris Cloud Subnet**, ensure your system meets the following requirements:
- **Operating System**: Windows, macOS, or Linux
=======
## **System Requirements**
To run a validator node on the **Polaris Compute Subnet**, ensure your system meets the following requirements:

- **Operating System**: Windows or Linux
>>>>>>> 7819ecb9
- **RAM**: Minimum 8 GB
- **Docker**: Installed and running
- **CPU**: Modern multi-core processor (e.g., Intel i5 or AMD Ryzen 5)
- **Python Version**: Python 3.8 or higher
- **TAO Tokens**: At least **1 TAO token** (0.0005 TAO burned during registration)

## Installation & Setup Guide

<<<<<<< HEAD
Follow the steps below to join and contribute to the **Polaris Cloud Subnet** (NetUID 49) as a **Validator**.

### Step 1: Create Wallets
=======
## **Installation & Setup Guide**
Follow the steps below to join and contribute to the **Polaris Compute Subnet** (NetUID 49) as a **Validator**.

### **Step 1: Clone the Repository**
Open a terminal and run the following commands:

```bash
# Clone the Polaris Bittensor repository
git clone https://github.com/bigideaafrica/polarisvalidator.git

# Navigate into the project directory
cd polarisvalidator
```

---

### **Step 2: Install Requirements**
Ensure you have **Python 3.8+** installed, then run:

```bash
pip install -r requirements.txt
```

---

### **Step 3: Install the Package**
Install the Polaris package locally using the following command:
>>>>>>> 7819ecb9

Create a **coldkey** and **hotkey** for the **subnet validator wallet**:

```bash
<<<<<<< HEAD
# Install bittensor cli
=======
# Install bittensor CLI
>>>>>>> 7819ecb9
pip install bittensor-cli==9.1.0 # Use latest or desired version

# Create a coldkey for the validator
btcli wallet new_coldkey --wallet.name <your_wallet_name>

# Create a hotkey for the validator
btcli wallet new_hotkey --wallet.name <your_wallet_name> --wallet.hotkey default
```

### Step 2: Register Keys

Register your **subnet validator key** to the subnet:

```bash
btcli subnet register --netuid 49 --subtensor.network finney --wallet.name <your_wallet_name> --wallet.hotkey default
```

### Step 3: Verify Wallet Registration

Check that your key has been successfully registered by running:

```bash
btcli wallet overview --wallet.name <your_wallet_name> --subtensor.network finney
```

### Step 4: Pull and Run the Validator Docker Image

Pull the Docker image for the Polaris validator:

```bash
docker pull bateesa/polaris-validator
```

Run the validator using the appropriate command for your operating system:

**For macOS/Linux**:
```bash
docker run --rm -it -v ~/.bittensor:/root/.bittensor -e WALLET_NAME=<your_wallet_name> -e WALLET_HOTKEY=default bateesa/polaris-validator
```

**For Windows (Command Prompt)**:
```bash
docker run --rm -it -v C:\Users\YourUsername\.bittensor:/root/.bittensor -e WALLET_NAME=<your_wallet_name> -e WALLET_HOTKEY=default bateesa/polaris-validator
```

**For Windows (PowerShell)**:
```powershell
docker run --rm -it -v ${HOME}/.bittensor:/root/.bittensor -e WALLET_NAME=<your_wallet_name> -e WALLET_HOTKEY=default bateesa/polaris-validator
```

### Alternative: Use the Automated Script

For an easier setup, you can use our automated script that detects your OS and runs the appropriate Docker command:

1. Download the `entry_point.sh` script from this repository
2. Make it executable: `chmod +x entry_point.sh`
3. Run it: `./entry_point.sh`

<<<<<<< HEAD
The script will:
- Detect your operating system
- Ask for your wallet name and hotkey
- Set up the correct path for your Bittensor wallets
- Run the validator Docker image with the appropriate settings

### Step 5: Stop the Validator Node
=======
## **Support & Contributions**
We welcome contributions to the **Polaris Compute Subnet**. If you encounter issues or have suggestions for improvements, feel free to open an **Issue** or a **Pull Request** on our [GitHub repository](https://github.com/bigideaafrica/polarisvalidator).
>>>>>>> 7819ecb9

To stop your running validator node, press:
```bash
CTRL + C
```<|MERGE_RESOLUTION|>--- conflicted
+++ resolved
@@ -1,13 +1,8 @@
-<<<<<<< HEAD
 # Polaris Cloud Validator (NETUID 49)
-=======
-# **Polaris Compute Subnet Validator (NETUID 49)**
->>>>>>> 7819ecb9
+
 
 Welcome to the **Polaris Compute Subnet** repository! This project is part of the decentralized AI ecosystem powered by **Bittensor**, where **miners** provide compute resources and **validators** ensure the integrity and reliability of the network.
 
-
-<<<<<<< HEAD
 ## About Polaris Cloud Subnet
 
 ![subentflow](https://github.com/user-attachments/assets/0f009ad7-2e41-4e0b-ab3c-64d0c146fdc7)
@@ -15,26 +10,14 @@
 The **Polaris Cloud Subnet** (NetUID 49) is designed to provide an efficient, secure, and decentralized platform for both **miners** and **validators**:
 - **Miners** contribute compute resources, which are tracked and scored based on the number of compute hours provided and uptime.
 - **Validators** ensure network security and reliability by maintaining ledger integrity and rewarding miners based on their contributions.
-=======
-## **About the Polaris Compute Subnet**
-The **Polaris Compute Subnet** (NetUID 49) provides an efficient, secure, and decentralized platform for both **miners** and **validators**:
-- **Miners** contribute compute resources, which are **tracked and scored** based on quality and duration.
-- **Validators** ensure **network security and reliability** by maintaining ledger integrity and rewarding miners based on their contributions.
->>>>>>> 7819ecb9
 
 > **Note**: This guide assumes basic familiarity with **Bittensor subnets** and blockchain-based systems.
 
 ## System Requirements
 
-<<<<<<< HEAD
 To run a validator node on the **Polaris Cloud Subnet**, ensure your system meets the following requirements:
 - **Operating System**: Windows, macOS, or Linux
-=======
-## **System Requirements**
-To run a validator node on the **Polaris Compute Subnet**, ensure your system meets the following requirements:
 
-- **Operating System**: Windows or Linux
->>>>>>> 7819ecb9
 - **RAM**: Minimum 8 GB
 - **Docker**: Installed and running
 - **CPU**: Modern multi-core processor (e.g., Intel i5 or AMD Ryzen 5)
@@ -43,14 +26,37 @@
 
 ## Installation & Setup Guide
 
-<<<<<<< HEAD
 Follow the steps below to join and contribute to the **Polaris Cloud Subnet** (NetUID 49) as a **Validator**.
 
-### Step 1: Create Wallets
-=======
-## **Installation & Setup Guide**
-Follow the steps below to join and contribute to the **Polaris Compute Subnet** (NetUID 49) as a **Validator**.
+### Step 0: Create Wallets
+Create a **coldkey** and **hotkey** for the **subnet validator wallet**:
+```bash
+# Install bittensor CLI
+pip install bittensor-cli
 
+# Create a coldkey for the validator
+btcli wallet new_coldkey --wallet.name <your_wallet_name>
+
+# Create a hotkey for the validator
+btcli wallet new_hotkey --wallet.name <your_wallet_name> --wallet.hotkey default
+```
+
+### Step 1:  Initiate the validator as a component
+Register your **subnet validator key** to the subnet:
+
+```bash
+btcli subnet register --netuid 49 --subtensor.network finney --wallet.name <your_wallet_name> --wallet.hotkey default
+```
+
+### Step 2: Verify Wallet Registration
+
+Check that your key has been successfully registered by running:
+
+```bash
+btcli wallet overview --wallet.name <your_wallet_name> --subtensor.network finney
+```
+## Run the Validator
+## From the Repo
 ### **Step 1: Clone the Repository**
 Open a terminal and run the following commands:
 
@@ -62,8 +68,6 @@
 cd polarisvalidator
 ```
 
----
-
 ### **Step 2: Install Requirements**
 Ensure you have **Python 3.8+** installed, then run:
 
@@ -71,46 +75,32 @@
 pip install -r requirements.txt
 ```
 
----
+### Step 3:  Initiate the validator as a component
+Ensure you run this 
+```bash
+pip install -e .
+```
+## Step 4: Run the validator 
+```bash 
+python neurons/validator.py --netuid 49 --wallet.name <validator-name> --wallet.hotkey <hot-key> --logging.debug
+```
+### Alternative: Use the Automated Script
 
-### **Step 3: Install the Package**
-Install the Polaris package locally using the following command:
->>>>>>> 7819ecb9
+For an easier setup, you can use our automated script that detects your OS and runs the appropriate Docker command:
 
-Create a **coldkey** and **hotkey** for the **subnet validator wallet**:
+1. Download the `entry_point.sh` script from this repository
+2. Make it executable: `chmod +x entry_point.sh`
+3. Run it: `./entry_point.sh`
 
-```bash
-<<<<<<< HEAD
-# Install bittensor cli
-=======
-# Install bittensor CLI
->>>>>>> 7819ecb9
-pip install bittensor-cli==9.1.0 # Use latest or desired version
+The script will:
+- Detect your operating system
+- Ask for your wallet name and hotkey
+- Set up the correct path for your Bittensor wallets
+- Run the validator Docker image with the appropriate settings
 
-# Create a coldkey for the validator
-btcli wallet new_coldkey --wallet.name <your_wallet_name>
+## Run Docker Image 
 
-# Create a hotkey for the validator
-btcli wallet new_hotkey --wallet.name <your_wallet_name> --wallet.hotkey default
-```
-
-### Step 2: Register Keys
-
-Register your **subnet validator key** to the subnet:
-
-```bash
-btcli subnet register --netuid 49 --subtensor.network finney --wallet.name <your_wallet_name> --wallet.hotkey default
-```
-
-### Step 3: Verify Wallet Registration
-
-Check that your key has been successfully registered by running:
-
-```bash
-btcli wallet overview --wallet.name <your_wallet_name> --subtensor.network finney
-```
-
-### Step 4: Pull and Run the Validator Docker Image
+### Step 1: Pull and Run the Validator Docker Image
 
 Pull the Docker image for the Polaris validator:
 
@@ -118,7 +108,7 @@
 docker pull bateesa/polaris-validator
 ```
 
-Run the validator using the appropriate command for your operating system:
+## Step 2: Run the validator using the appropriate command for your operating system:
 
 **For macOS/Linux**:
 ```bash
@@ -134,29 +124,11 @@
 ```powershell
 docker run --rm -it -v ${HOME}/.bittensor:/root/.bittensor -e WALLET_NAME=<your_wallet_name> -e WALLET_HOTKEY=default bateesa/polaris-validator
 ```
-
-### Alternative: Use the Automated Script
-
-For an easier setup, you can use our automated script that detects your OS and runs the appropriate Docker command:
-
-1. Download the `entry_point.sh` script from this repository
-2. Make it executable: `chmod +x entry_point.sh`
-3. Run it: `./entry_point.sh`
-
-<<<<<<< HEAD
-The script will:
-- Detect your operating system
-- Ask for your wallet name and hotkey
-- Set up the correct path for your Bittensor wallets
-- Run the validator Docker image with the appropriate settings
-
-### Step 5: Stop the Validator Node
-=======
-## **Support & Contributions**
-We welcome contributions to the **Polaris Compute Subnet**. If you encounter issues or have suggestions for improvements, feel free to open an **Issue** or a **Pull Request** on our [GitHub repository](https://github.com/bigideaafrica/polarisvalidator).
->>>>>>> 7819ecb9
+### Step Stop the Validator Node
 
 To stop your running validator node, press:
 ```bash
 CTRL + C
-```+```
+## **Support & Contributions**
+We welcome contributions to the **Polaris Compute Subnet**. If you encounter issues or have suggestions for improvements, feel free to open an **Issue** or a **Pull Request** on our [GitHub repository](https://github.com/bigideaafrica/polarisvalidator).
